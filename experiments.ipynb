--- conflicted
+++ resolved
@@ -185,16 +185,11 @@
      "name": "stderr",
      "output_type": "stream",
      "text": [
-<<<<<<< HEAD
       "2020-12-08 18:36:20,825 INFO     pid:6550 nb:005:run Running: training_alpha.CovidSegmentationTrainingApp(['--epochs=100', '--batch-size=2', '--num-workers=8', '--ct-window=shifted_lung', '--val-cadence=5', '--depth=3', '--augmented', '--width-irc', '16', '128', '128', '--notes=Train Run Continuation', '--model-path=saved-models/2020-12-08_06.03.53.best.state', '--steps-per-epoch=320', '--project-name=covid19_seg', '--run-name=Train p3 (320spe,2gpu,bs2x3,aug)']).main()\n"
-=======
-      "2020-12-08 13:03:35,038 INFO     pid:290292 nb:005:run Running: training_alpha.CovidSegmentationTrainingApp(['--epochs=100', '--batch-size=2', '--num-workers=8', '--ct-window=shifted_lung', '--val-cadence=5', '--depth=3', '--augmented', '--width-irc', '16', '128', '128', '--notes=Train Run Continuation', '--model-path=saved-models/2020-12-08_06.03.53.best.state', '--steps-per-epoch=320', '--project-name=covid19_seg', '--run-name=Train p3 (320spe,2gpu,bs2x3,aug)']).main()\n"
->>>>>>> 43f61338
      ]
     },
     {
      "ename": "SyntaxError",
-<<<<<<< HEAD
      "evalue": "invalid syntax (training_alpha.py, line 334)",
      "output_type": "error",
      "traceback": [
@@ -204,17 +199,6 @@
       "  File \u001b[1;32m\"<ipython-input-3-c901599fd45e>\"\u001b[0m, line \u001b[1;32m7\u001b[0m, in \u001b[1;35mrun\u001b[0m\n    app_cls = importstr(*app.rsplit('.', 1))\n",
       "\u001b[0;36m  File \u001b[0;32m\"/home/fsuser/programming/projects/covid_CT_lung_lesion_segmentation/modules/util/util.py\"\u001b[0;36m, line \u001b[0;32m45\u001b[0;36m, in \u001b[0;35mimportstr\u001b[0;36m\u001b[0m\n\u001b[0;31m    module = __import__(module_str)\u001b[0m\n",
       "\u001b[0;36m  File \u001b[0;32m\"/home/fsuser/programming/projects/covid_CT_lung_lesion_segmentation/training_alpha.py\"\u001b[0;36m, line \u001b[0;32m334\u001b[0m\n\u001b[0;31m    haus_dists.append(sd.max())\u001b[0m\n\u001b[0m    ^\u001b[0m\n\u001b[0;31mSyntaxError\u001b[0m\u001b[0;31m:\u001b[0m invalid syntax\n"
-=======
-     "evalue": "invalid syntax (training_alpha.py, line 333)",
-     "output_type": "error",
-     "traceback": [
-      "Traceback \u001b[0;36m(most recent call last)\u001b[0m:\n",
-      "  File \u001b[1;32m\"/home/peter/programming/venvs/ml/lib/python3.8/site-packages/IPython/core/interactiveshell.py\"\u001b[0m, line \u001b[1;32m3331\u001b[0m, in \u001b[1;35mrun_code\u001b[0m\n    exec(code_obj, self.user_global_ns, self.user_ns)\n",
-      "  File \u001b[1;32m\"<ipython-input-8-a6a5fb2e493a>\"\u001b[0m, line \u001b[1;32m1\u001b[0m, in \u001b[1;35m<module>\u001b[0m\n    run('training_alpha.CovidSegmentationTrainingApp', f'--epochs={epochs}', f'--batch-size={batch_size}', f'--num-workers={8}',\n",
-      "  File \u001b[1;32m\"<ipython-input-3-c901599fd45e>\"\u001b[0m, line \u001b[1;32m7\u001b[0m, in \u001b[1;35mrun\u001b[0m\n    app_cls = importstr(*app.rsplit('.', 1))\n",
-      "\u001b[0;36m  File \u001b[0;32m\"/home/peter/programming/projects/covid_CT_lung_lesion_segmentation/modules/util/util.py\"\u001b[0;36m, line \u001b[0;32m45\u001b[0;36m, in \u001b[0;35mimportstr\u001b[0;36m\u001b[0m\n\u001b[0;31m    module = __import__(module_str)\u001b[0m\n",
-      "\u001b[0;36m  File \u001b[0;32m\"/home/peter/programming/projects/covid_CT_lung_lesion_segmentation/training_alpha.py\"\u001b[0;36m, line \u001b[0;32m333\u001b[0m\n\u001b[0;31m    haus_dists.append(sd.max())\u001b[0m\n\u001b[0m    ^\u001b[0m\n\u001b[0;31mSyntaxError\u001b[0m\u001b[0;31m:\u001b[0m invalid syntax\n"
->>>>>>> 43f61338
      ]
     }
    ],
